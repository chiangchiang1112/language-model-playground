--- conflicted
+++ resolved
@@ -88,15 +88,9 @@
         msg1 = 'Must raise `TypeError` when input `sequence` is invalid.'
         msg2 = 'Inconsistent error message.'
         examples = (
-<<<<<<< HEAD
-            0, 1, -1, 0.0, 1.0, math.nan, math.inf, True, False, b'',
-            [], (), {}, set(), object(), lambda x: x, type, None, 0j, 1j,
-            NotImplemented, ...,
-=======
             False, True, 0, 1, -1, 0.0, 1.0, math.nan, -math.nan, math.inf,
             -math.inf, 0j, 1j, b'', (), [], {}, set(), object(), lambda x: x,
             type, None, NotImplemented, ...,
->>>>>>> a37acb96
         )
 
         for invalid_input in examples:
