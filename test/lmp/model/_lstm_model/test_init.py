--- conflicted
+++ resolved
@@ -50,7 +50,6 @@
                 ('vocab_size', self.vocab_size),
             ),
         )
-
 
     def tearDown(self):
         r"""Delete parameters and models."""
@@ -404,7 +403,6 @@
     def test_instance_attribute_embedding_layer(self):
         r"""Declare required instance attributes."""
         msg1 = 'Missing instance attribute `{}`.'
-<<<<<<< HEAD
         msg2 = 'Instance attribute `{}` must be instance of `{}`.'
         msg3 = 'Return size must be {}.'
         examples = (
@@ -451,40 +449,11 @@
                     ht.size(),
                     ans_out.size(),
                     msg=msg3.format(ans_out.size())
-=======
-        msg2 = 'Instance attribute `{}` must be an instance of `{}`.'
-        msg3 = 'Instance attribute `{}` must be `{}`.'
-
-        embedding_layer = torch.nn.Embedding(
-            num_embeddings=self.vocab_size,
-            embedding_dim=self.d_emb,
-            padding_idx=self.pad_token_id
-        )
-
-        for model in self.models:
-            self.assertTrue(
-                hasattr(model, 'embedding_layer'),
-                msg=msg1.format('embedding_layer')
-            )
-            self.assertIsInstance(
-                getattr(model, 'embedding_layer'),
-                type(embedding_layer),
-                msg=msg2.format(
-                    'embedding_layer',
-                    type(embedding_layer).__name__
->>>>>>> a37acb96
-                )
-            )
-            self.assertEqual(
-                getattr(model, 'embedding_layer').weight,
-                embedding_layer.weight,
-                msg=msg3.format('embedding_layer', embedding_layer)
-            )
+                )
 
     def test_instance_attribute_emb_dropout(self):
         r"""Declare required instance attributes."""
         msg1 = 'Missing instance attribute `{}`.'
-<<<<<<< HEAD
         msg2 = 'Instance attribute `{}` must be instance of `{}`.'
         msg3 = 'Return size must be {}.'
         examples = (
@@ -542,13 +511,6 @@
                 out_features=self.d_hid
             ),
             torch.nn.Dropout(self.dropout)
-=======
-        msg2 = 'Instance attribute `{}` must be an instance of `{}`.'
-        msg3 = 'Instance {} attribute `{}` must need `{}`.'
-
-        dropout_examples = (
-            ('p', self.dropout),
->>>>>>> a37acb96
         )
 
         for parameters in self.model_parameters:
@@ -589,23 +551,11 @@
     def test_instance_attribute_rnn_layer(self):
         r"""Declare required instance attributes."""
         msg1 = 'Missing instance attribute `{}`.'
-<<<<<<< HEAD
         msg2 = 'Instance attribute `{}` must be instance of `{}`.'
         msg3 = 'Return size must be {}.'
         examples = (
             torch.rand(5, 10, self.d_hid),
             torch.rand(10, 20, self.d_hid),
-=======
-        msg2 = 'Instance attribute `{}` must be an instance of `{}`.'
-        msg3 = 'Instance {} attribute `{}` must include `{}`.'
-
-        rnn_examples = (
-            ('input_size', self.d_emb),
-            ('hidden_size', self.d_hid),
-            ('num_layers', self.num_rnn_layers),
-            ('dropout', self.dropout),
-            ('batch_first', True),
->>>>>>> a37acb96
         )
 
         rnn_layer = torch.nn.LSTM(
@@ -651,28 +601,11 @@
     def test_instance_attribute_proj_hid_to_emb(self):
         r"""Declare required instance attributes."""
         msg1 = 'Missing instance attribute `{}`.'
-<<<<<<< HEAD
         msg2 = 'Instance attribute `{}` must be instance of `{}`.'
         msg3 = 'Return size must be {}.'
         examples = (
             torch.rand(5, 10, self.d_hid),
             torch.rand(10, 20, self.d_hid),
-=======
-        msg2 = 'Instance attribute `{}` must be an instance of `{}`.'
-        msg3 = 'Instance {} attribute `{}` must include `{}`.'
-        msg4 = 'Inconsitent activation function.'
-
-        linear_examples = (
-            ('in_features', self.d_hid),
-            ('out_features', self.d_hid),
-        )
-        dropout_examples = (
-            ('p', self.dropout),
-        )
-        output_linear_examples = (
-            ('in_features', self.d_hid),
-            ('out_features', self.d_emb),
->>>>>>> a37acb96
         )
 
         linear = torch.nn.Linear(
@@ -694,7 +627,6 @@
         proj_hid_to_emb.append(output_linear)
         proj_hid_to_emb = torch.nn.Sequential(*proj_hid_to_emb)
 
-<<<<<<< HEAD
         for parameters in self.model_parameters:
             pos = []
             kwargs = {}
@@ -709,9 +641,6 @@
             ]
 
         for model in models:
-=======
-        for model in self.models:
->>>>>>> a37acb96
             self.assertTrue(
                 hasattr(model, 'proj_hid_to_emb'),
                 msg=msg1.format('proj_hid_to_emb')
@@ -724,7 +653,6 @@
                     type(proj_hid_to_emb).__name__
                 )
             )
-<<<<<<< HEAD
             for x in examples:
                 ht = model.proj_hid_to_emb(x)
                 ans_out = proj_hid_to_emb(x)
@@ -733,39 +661,6 @@
                     ans_out.size(),
                     msg=msg3.format(ans_out.size())
                 )
-=======
-            model_layer = getattr(model, 'proj_hid_to_emb')
-            for layer in model_layer:
-                if isinstance(layer, torch.nn.modules.dropout.Dropout):
-                    for dropout_attr, dropout_attr_val in dropout_examples:
-                        self.assertEqual(
-                            getattr(
-                                layer, dropout_attr), getattr(
-                                dropout, dropout_attr), msg=msg3.format(
-                                'dropout', dropout_attr, dropout_attr_val))
-                    continue
-                if isinstance(layer, torch.nn.modules.activation.ReLU):
-                    self.assertEqual(
-                        layer(torch.tensor([0])),
-                        act_fn(torch.tensor([0])),
-                        msg=msg4
-                    )
-                    continue
-                if layer == model_layer[-1]:
-                    for linear_attr, linear_attr_val in output_linear_examples:
-                        self.assertEqual(
-                            getattr(
-                                layer, linear_attr), getattr(
-                                linear, linear_attr), msg=msg3.format(
-                                'linear', linear_attr, linear_attr_val))
-                else:
-                    for linear_attr, linear_attr_val in linear_examples:
-                        self.assertEqual(
-                            getattr(
-                                layer, linear_attr), getattr(
-                                output_linear, linear_attr), msg=msg3.format(
-                                'linear', linear_attr, linear_attr_val))
->>>>>>> a37acb96
 
 
 if __name__ == '__main__':
