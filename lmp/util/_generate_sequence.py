r"""Helper function for sequences generation.

Usage:
    import lmp.util

    generated = lmp.util.generate_sequence(...)
    generated = lmp.util.generate_sequence_by_config(...)
"""

# built-in modules

from __future__ import absolute_import
from __future__ import division
from __future__ import print_function
from __future__ import unicode_literals
from typing import List
from typing import Union

# 3rd-party modules

import torch

# self-made modules

import lmp.config
import lmp.model
import lmp.tokenizer


@torch.no_grad()
def generate_sequence(
        beam_width: int,
        begin_of_sequence: str,
        device: torch.device,
        max_seq_len: int,
<<<<<<< HEAD
        model: Union[
            lmp.model.BaseRNNModel,
            lmp.model.BaseResRNNModel,
        ],
=======
        model: Union[lmp.model.BaseRNNModel, lmp.model.BaseResRNNModel],
>>>>>>> cbaaf911
        tokenizer: lmp.tokenizer.BaseTokenizer
) -> List[str]:
    r"""Sequences generation using beam search.

    Args:
        beam_width:
            Number of candidate sequences to output.
        begin_of_sequence:
            Begining of sequence which model will auto-complete.
        device:
            Model running device.
        max_seq_len:
            Maximum of output sequences length.
        model:
            Language model.
        tokenizer:
            Tokenizer for encoding and decoding sequences.
    
    Raises:
        TypeError:
            When `beam_width` is not an instance of `int' , `begin_of_sequence`
            is not an instance of `str' , `device` is not an instance of
            `torch.device' , `max_seq_len` is not an instance of `int' ,
            `model` is not an instance of `lmp.model.BaseRNNModel' and is not
            an instance of `lmp.model.BaseResRNNModel' or `tokenizer` is not
            an instance of `lmp.tokenizer.BaseTokenizer'. 


    Returns:
        Generated sequences.
    """
    # Type check.
    if not isinstance(beam_width, int):
        raise TypeError('`beam_width` must be an instance of `int`.')
    
    if not isinstance(begin_of_sequence, str):
        raise TypeError('`begin_of_sequence` must be an instance of `str`.')
    
    if not isinstance(device, torch.device):
        raise TypeError('`device` must be an instance of `torch.device`.')
    
    if not isinstance(max_seq_len, int):
        raise TypeError('`max_seq_len` must be an instance of `int`.')
    
    if not isinstance(model, lmp.model.BaseRNNModel) and not isinstance(
        model,
        lmp.model.BaseResRNNModel
    ):
        raise TypeError(
            '`model` must be an instance of '
            '`Union['
                'lmp.model.BaseRNNModel,'
                'lmp.model.BaseResRNNModel'
            ']`.'
        )

    if not isinstance(tokenizer, lmp.tokenizer.BaseTokenizer):
            raise TypeError(
                '`tokenizer` must be an instance of '
                '`lmp.tokenizer.BaseTokenizer`.'
            )
    
    # Evaluation mode.
    model.eval()

    # Encode sequence and convert into tensor. Remove [eos] since we are using
    # begin of sentence.
    cur_seq = tokenizer.encode(begin_of_sequence, max_seq_len=-1)
    cur_seq = torch.LongTensor(cur_seq)[:-1].to(device)

    # Get begin sequence length.
    seq_len = cur_seq.size(-1)

    # Generated sequence.
    # Start shape (1, S).
    # Final shape (B, S).
    cur_seq = cur_seq.reshape(1, seq_len)

    # Accumulated negative log-likelihood. Using log can change consecutive
    # probability multiplication into sum of log probability which can
    # avoid computational underflow. Initialized to zero with shape (B).
    accum_prob = torch.zeros(beam_width).to(device)

    for _ in range(max_seq_len - seq_len):
        # Model prediction has shape (B, S, V).
        pred_y = model.predict(cur_seq)

        # Record all beams prediction.
        # Each beam will predict `beam_width` different results.
        # So we totally have `beam_width * beam_width` different results.
        top_k_in_all_beams = []
        for out_beam in range(cur_seq.size(0)):
            # Get `beam_width` different prediction from beam `out_beam`.
            # `top_k_prob_in_beam` has shape (B) and
            # `top_k_index_in_beam` has shape (B).
            top_k_prob_in_beam, top_k_index_in_beam = \
                pred_y[out_beam, -1].topk(
                    k=beam_width,
                    dim=-1
                )

            # Record each beam's negative log-likelihood and concate
            # next token id based on prediction.
            for in_beam in range(beam_width):
                # Accumulate negative log-likelihood. Since log out
                # negative value when input is in range 0~1, we negate it
                # to be postive.
                prob = accum_prob[out_beam] - \
                    top_k_prob_in_beam[in_beam].log()
                prob = prob.unsqueeze(0)

                # Concate next predicted token id.
                seq = torch.cat([
                    cur_seq[out_beam],
                    top_k_index_in_beam[in_beam].unsqueeze(0)
                ], dim=-1).unsqueeze(0)

                # Record result.
                top_k_in_all_beams.append({
                    'prob': prob,
                    'seq': seq
                })

        # Compare each recorded result in all beams. First concate tensor
        # then use `topk` to get the `beam_width` highest prediction in all
        # beams.
        _, top_k_index_in_all_beams = torch.cat([
            beam['prob']
            for beam in top_k_in_all_beams
        ]).topk(k=beam_width, dim=0)

        # Update `cur_seq` which is the `beam_width` highest results.
        cur_seq = torch.cat([
            top_k_in_all_beams[index]['seq']
            for index in top_k_index_in_all_beams
        ], dim=0)

        # Update accumlated negative log-likelihood.
        accum_prob = torch.cat([
            top_k_in_all_beams[index]['prob']
            for index in top_k_index_in_all_beams
        ], dim=0)

    return tokenizer.batch_decode(cur_seq.tolist())


def generate_sequence_by_config(
        beam_width: int,
        begin_of_sequence: str,
        config: lmp.config.BaseConfig,
        max_seq_len: int,
<<<<<<< HEAD
        model: Union[
            lmp.model.BaseRNNModel,
            lmp.model.BaseResRNNModel
        ],
=======
        model: Union[lmp.model.BaseRNNModel, lmp.model.BaseResRNNModel],
>>>>>>> cbaaf911
        tokenizer: lmp.tokenizer.BaseTokenizer
) -> List[str]:
    r"""Helper function for sequences generation.

    Args:
        beam_width:
            Number of candidate sequences to output.
        begin_of_sequence:
            Begining of sequence which model will auto-complete.
        config:
            Configuration object with attributes `device`.
        max_seq_len:
            Maximum of output sequences length.
        model:
            Language model.
        tokenizer:
            Tokenizer for encoding and decoding sequences.

    Raises:
        TypeError:
            When `config` is not an instance of `lmp.config.BaseConfig'.

    Returns:
        Generated sequences.
    """

    # Type check.
    if not isinstance(config, lmp.config.BaseConfig):
        raise TypeError(
        '`config` must be an instance of `lmp.config.BaseConfig`.'
    )

    return generate_sequence(
        beam_width=beam_width,
        begin_of_sequence=begin_of_sequence,
        device=config.device,
        max_seq_len=max_seq_len,
        model=model,
        tokenizer=tokenizer
    )<|MERGE_RESOLUTION|>--- conflicted
+++ resolved
@@ -33,14 +33,7 @@
         begin_of_sequence: str,
         device: torch.device,
         max_seq_len: int,
-<<<<<<< HEAD
-        model: Union[
-            lmp.model.BaseRNNModel,
-            lmp.model.BaseResRNNModel,
-        ],
-=======
         model: Union[lmp.model.BaseRNNModel, lmp.model.BaseResRNNModel],
->>>>>>> cbaaf911
         tokenizer: lmp.tokenizer.BaseTokenizer
 ) -> List[str]:
     r"""Sequences generation using beam search.
@@ -192,14 +185,7 @@
         begin_of_sequence: str,
         config: lmp.config.BaseConfig,
         max_seq_len: int,
-<<<<<<< HEAD
-        model: Union[
-            lmp.model.BaseRNNModel,
-            lmp.model.BaseResRNNModel
-        ],
-=======
         model: Union[lmp.model.BaseRNNModel, lmp.model.BaseResRNNModel],
->>>>>>> cbaaf911
         tokenizer: lmp.tokenizer.BaseTokenizer
 ) -> List[str]:
     r"""Helper function for sequences generation.
